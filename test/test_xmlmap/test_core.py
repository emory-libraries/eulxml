# file test_xmlmap/test_core.py
#
#   Copyright 2011 Emory University Libraries
#
#   Licensed under the Apache License, Version 2.0 (the "License");
#   you may not use this file except in compliance with the License.
#   You may obtain a copy of the License at
#
#       http://www.apache.org/licenses/LICENSE-2.0
#
#   Unless required by applicable law or agreed to in writing, software
#   distributed under the License is distributed on an "AS IS" BASIS,
#   WITHOUT WARRANTIES OR CONDITIONS OF ANY KIND, either express or implied.
#   See the License for the specific language governing permissions and
#   limitations under the License.

#!/usr/bin/env python

from lxml import etree
import os
import unittest
from unittest2 import skipIf
import tempfile

import eulxml.xmlmap.core as xmlmap

proxy_required = skipIf('HTTP_PROXY' not in os.environ,
    'Schema validation test requires an HTTP_PROXY')


class TestXsl(unittest.TestCase):
    FIXTURE_TEXT = '''
        <foo>
            <bar>
                <baz>42</baz>
            </bar>
            <bar>
                <baz>13</baz>
            </bar>
        </foo>
    '''
    # simple xsl for testing xslTransform - converts bar/baz to just baz
    FIXTURE_XSL = '''<xsl:stylesheet xmlns:xsl="http://www.w3.org/1999/XSL/Transform" version="1.0">
        <xsl:template match="bar">
            <xsl:apply-templates select="baz"/>
            </xsl:template>

        <xsl:template match="@*|node()">
            <xsl:copy>
                <xsl:apply-templates select="@*|node()"/>
            </xsl:copy>
        </xsl:template>

    </xsl:stylesheet>'''

    INVALID_XSL = '''
    <xsl:stylesheet xmlns:xsl="http://www.w3.org/1999/XSL/Transform" version="1.0">
        <xsl:template match="/">
            <none>
            <xsl:value-of select="$foo"/>
            </none>
        </xsl:template>
    </xsl:stylesheet>
    '''

    EMPTY_RESULT_XSL = '''
    <xsl:stylesheet xmlns:xsl="http://www.w3.org/1999/XSL/Transform" version="1.0">
        <xsl:template match="/" />
    </xsl:stylesheet>
    '''

    TEXT_OUTPUT_XSL = '''
    <xsl:stylesheet xmlns:xsl="http://www.w3.org/1999/XSL/Transform" version="1.0">
        <xsl:output method="text"/>
        <xsl:strip-space elements="foo bar"/>
        <xsl:template match="baz">
            <xsl:apply-templates/><xsl:text> </xsl:text>
        </xsl:template>
    </xsl:stylesheet>
    '''

<<<<<<< HEAD
=======
    PARAM_XSL = '''
    <xsl:stylesheet xmlns:xsl="http://www.w3.org/1999/XSL/Transform" version="1.0">
        <xsl:param name="input"/>
        <xsl:template match="/" ><xsl:value-of select="$input"/></xsl:template>
    </xsl:stylesheet>
    '''


>>>>>>> 62cd5c7e
    def setUp(self):
        # parseString wants a url. let's give it a proper one.
        url = '%s#%s.%s' % (__file__, self.__class__.__name__, 'FIXTURE_TEXT')
        self.fixture = xmlmap.parseString(self.FIXTURE_TEXT, url)

    def test_xsl_transform(self):
        class TestObject(xmlmap.XmlObject):
            bar_baz = xmlmap.StringField('bar[1]/baz')
            nobar_baz = xmlmap.StringField('baz[1]')

        # xsl in string
        obj = TestObject(self.fixture)
        newobj = obj.xsl_transform(xsl=self.FIXTURE_XSL, return_type=TestObject)
        self.assertEqual('42', newobj.nobar_baz)
        self.assertEqual(None, newobj.bar_baz)

        # xsl in file
        self.FILE = tempfile.NamedTemporaryFile(mode="w")
        self.FILE.write(self.FIXTURE_XSL)
        self.FILE.flush()

        obj = TestObject(self.fixture)
        newobj = obj.xsl_transform(filename=self.FILE.name, return_type=TestObject)
        self.assertEqual('42', newobj.nobar_baz)
        self.assertEqual(None, newobj.bar_baz)

        # empty result
        obj = TestObject(self.fixture)
        self.assertEqual(None, obj.xsl_transform(xsl=self.EMPTY_RESULT_XSL,
            return_type=TestObject),
            'xsl transform should return None for an empty XSLT result')

        # text output
        obj = TestObject(self.fixture)
        result = obj.xsl_transform(xsl=self.TEXT_OUTPUT_XSL, return_type=str)
        self.assertEqual('42 13 ', result)
        self.assert_(isinstance(result, str))

        result = obj.xsl_transform(xsl=self.TEXT_OUTPUT_XSL, return_type=unicode)
        self.assert_(isinstance(result, unicode))

<<<<<<< HEAD
=======
        # transform with parameters
        obj = TestObject(self.fixture)
        input_text = "some text content"
        result = obj.xsl_transform(xsl=self.PARAM_XSL, return_type=str,
            input=input_text)
        self.assert_(input_text in result)

>>>>>>> 62cd5c7e
        self.FILE.close()


# NOTE: using TestXsl fixture text for the init tests

class TestXmlObjectStringInit(unittest.TestCase):
    # example invalid document from 4suite documentation
    INVALID_XML = """<!DOCTYPE a [
  <!ELEMENT a (b, b)>
  <!ELEMENT b EMPTY>
]>
<a><b/><b/><b/></a>"""
    VALID_XML = """<!DOCTYPE a [
  <!ELEMENT a (b, b)>
  <!ELEMENT b EMPTY>
]>
<a><b/><b/></a>"""

    def test_load_from_string(self):
        """Test using shortcut to initialize XmlObject from string"""
        obj = xmlmap.load_xmlobject_from_string(TestXsl.FIXTURE_TEXT)
        self.assert_(isinstance(obj, xmlmap.XmlObject))

    def test_load_from_string_with_classname(self):
        """Test using shortcut to initialize named XmlObject class from string"""

        class TestObject(xmlmap.XmlObject):
            pass

        obj = xmlmap.load_xmlobject_from_string(TestXsl.FIXTURE_TEXT, TestObject)
        self.assert_(isinstance(obj, TestObject))

    def test_load_from_string_with_validation(self):

        self.assertRaises(Exception, xmlmap.load_xmlobject_from_string, self.INVALID_XML, validate=True)
        # fixture with no doctype also causes a validation error
        self.assertRaises(Exception, xmlmap.load_xmlobject_from_string,
            TestXsl.FIXTURE_TEXT, validate=True)

        obj = xmlmap.load_xmlobject_from_string(self.VALID_XML)
        self.assert_(isinstance(obj, xmlmap.XmlObject))


class TestXmlObjectFileInit(unittest.TestCase):

    def setUp(self):
        self.FILE = tempfile.NamedTemporaryFile(mode="w")
        self.FILE.write(TestXsl.FIXTURE_TEXT)
        self.FILE.flush()

        # valid and invalid examples with a simple doctype
        self.VALID = tempfile.NamedTemporaryFile(mode="w")
        self.VALID.write(TestXmlObjectStringInit.VALID_XML)
        self.VALID.flush()

        self.INVALID = tempfile.NamedTemporaryFile(mode="w")
        self.INVALID.write(TestXmlObjectStringInit.INVALID_XML)
        self.INVALID.flush()

    def tearDown(self):
        self.FILE.close()

    def test_load_from_file(self):
        """Test using shortcut to initialize XmlObject from a file"""
        obj = xmlmap.load_xmlobject_from_file(self.FILE.name)
        self.assert_(isinstance(obj, xmlmap.XmlObject))

    def test_load_from_file_with_classname(self):
        """Test using shortcut to initialize named XmlObject class from string"""

        class TestObject(xmlmap.XmlObject):
            pass

        obj = xmlmap.load_xmlobject_from_file(self.FILE.name, TestObject)
        self.assert_(isinstance(obj, TestObject))

    def test_load_from_file_with_validation(self):
        # has doctype, but not valid
        self.assertRaises(Exception, xmlmap.load_xmlobject_from_file, self.INVALID.name, validate=True)
        # no doctype
        self.assertRaises(Exception, xmlmap.load_xmlobject_from_file, self.FILE.name, validate=True)
        # doctype, valid
        obj = xmlmap.load_xmlobject_from_file(self.VALID.name, validate=True)
        self.assert_(isinstance(obj, xmlmap.XmlObject))


class TestXmlObject(unittest.TestCase):

    def setUp(self):
        self.obj = xmlmap.load_xmlobject_from_string(TestXsl.FIXTURE_TEXT)

    def test__unicode(self):
        u = self.obj.__unicode__()
        self.assert_("42 13" in u)

    def test__string(self):
        self.assertEqual('42 13', self.obj.__string__())

        # convert xml with unicode content
        obj = xmlmap.load_xmlobject_from_string(u'<text>unicode \u2026</text>')
        self.assertEqual('unicode &#8230;', obj.__string__())

    def test_serialize_tostring(self):
        xml_s = self.obj.serialize()
        self.assert_("<baz>42</baz>" in xml_s)

        # serialize subobjects
        baz = self.obj.node.xpath('bar/baz[1]')[0]
        baz_obj = xmlmap.XmlObject(baz)
        self.assertEqual('<baz>42</baz>', baz_obj.serialize().strip())

    def test_serialize_tofile(self):
        FILE = tempfile.TemporaryFile()
        self.obj.serialize(stream=FILE)
        FILE.flush()
        FILE.seek(0)
        self.assert_("<baz>13</baz>" in FILE.read())
        FILE.close()

    def test_serializeDocument(self):
        obj = xmlmap.load_xmlobject_from_string(TestXmlObjectStringInit.VALID_XML)
        xmlstr = obj.serializeDocument()
        self.assert_("encoding='UTF-8'" in xmlstr,
            "XML generated by serializeDocument should include xml character encoding")
        self.assert_('<!DOCTYPE a' in xmlstr,
            "XML generated by serializeDocument should include DOCTYPE declaration")

    def test_isvalid(self):
        # attempting schema-validation on an xmlobject with no schema should raise an exception
        self.assertRaises(Exception, self.obj.schema_valid)

        # generic validation with no schema -- assumed True
        self.assertTrue(self.obj.is_valid())

        # very simple xsd schema and valid/invalid xml taken from lxml docs:
        #   http://codespeak.net/lxml/validation.html#xmlschema
        xsd = '''<xsd:schema xmlns:xsd="http://www.w3.org/2001/XMLSchema">
            <xsd:element name="a" type="AType"/>
            <xsd:complexType name="AType">
                <xsd:sequence>
                    <xsd:element name="b" type="xsd:string" />
                </xsd:sequence>
            </xsd:complexType>
        </xsd:schema>
        '''
        FILE = tempfile.NamedTemporaryFile(mode="w")
        FILE.write(xsd)
        FILE.flush()

        valid_xml = '<a><b></b></a>'
        invalid_xml = '<a foo="1"><c></c></a>'

        class TestSchemaObject(xmlmap.XmlObject):
            XSD_SCHEMA = FILE.name

        valid = xmlmap.load_xmlobject_from_string(valid_xml, TestSchemaObject)
        self.assertTrue(valid.is_valid())
        self.assertTrue(valid.schema_valid())

        invalid = xmlmap.load_xmlobject_from_string(invalid_xml, TestSchemaObject)
        self.assertFalse(invalid.is_valid())
        invalid.is_valid()
        self.assertEqual(2, len(invalid.validation_errors()))

        # do schema validation at load time
        valid = xmlmap.load_xmlobject_from_string(valid_xml, TestSchemaObject,
            validate=True)
        self.assert_(isinstance(valid, TestSchemaObject))

        self.assertRaises(etree.XMLSyntaxError, xmlmap.load_xmlobject_from_string,
            invalid_xml, TestSchemaObject, validate=True)

        FILE.close()

    def test_equal(self):

        class SubObj(xmlmap.XmlObject):
            baz = xmlmap.StringField('baz')

        class XmlObj(xmlmap.XmlObject):
            bar = xmlmap.NodeField('bar', SubObj)
            bar_list = xmlmap.NodeListField('bar', SubObj)
            generic = xmlmap.NodeField('bar', xmlmap.XmlObject)

        obj = xmlmap.load_xmlobject_from_string(TestXsl.FIXTURE_TEXT, XmlObj)
        self.assertTrue(obj == obj,
            'xmlobject identity equals obj == obj should return True')
        self.assertFalse(obj.bar != obj.bar,
            'xmlobject identity not-equals obj != obj should return False')
        self.assertTrue(obj.bar == obj.bar_list[0],
            'xmlobject equal should return True for objects pointing at same document node')
        self.assertFalse(obj.bar != obj.bar_list[0],
            'xmlobject not equal should return False for objects pointing at same document node')
        self.assertTrue(obj.bar != obj.bar_list[1],
            'xmlobject not equal should return True for objects pointing at different nodes')
        self.assertFalse(obj.bar == obj.bar_list[1],
            'xmlobject equal should return False for object pointing at different nodes')
        obj2 = xmlmap.load_xmlobject_from_string(TestXsl.FIXTURE_TEXT, XmlObj)
        self.assertTrue(obj == obj2,
            'two different xmlobjects that serialize the same should be considered equal')

        # compare to None
        self.assertTrue(obj != None,
            'xmlobject not equal to None should return True')
        self.assertFalse(obj.bar == None,
            'xmlobject equal None should return False')

        # FIXME: is this really what we want?
        # should different xmlobject classes pointing at the same node be considered equal?
        self.assertTrue(obj.generic == obj.bar,
            'different xmlobject classes pointing at the same node are considered equal')

    def test_quickinit(self):
        class XmlObj(xmlmap.XmlObject):
            ROOT_NAME = 'foo'
            id = xmlmap.StringField('@id')
            strings = xmlmap.StringListField('str')
            int = xmlmap.IntegerField('int')
            bool = xmlmap.SimpleBooleanField('bool', 'yes', 'no')

        init_values = {
            'id': '2b',
            # NOTE: setting a listfield like this is currently not supported (but would be cool)
            #'strings': ['one', 'two', 'three'],
            'int': 5,
            'bool': True
            }
        obj = XmlObj(**init_values)
        self.assertEqual(init_values['id'], obj.id)
        self.assertEqual(init_values['int'], obj.int)
        self.assertEqual(init_values['bool'], obj.bool)


class TestLoadSchema(unittest.TestCase):

    @proxy_required
    def test_load_schema(self):
        schema = xmlmap.loadSchema('http://www.w3.org/2001/xml.xsd')
        self.assert_(isinstance(schema, etree.XMLSchema),
            'loadSchema should return an etree.XMLSchema object when successful')

    def test_load_after_parsestring(self):
        # lxml 2.2.7 (used internally by xmlmap) has a bug that causes
        # lxml.etree.parse() to fail after a call to
        # lxml.etree.fromstring(). this causes the second call below to fail
        # unless we work around that bug in xmlmap.
        xmlmap.parseString('<foo/>')  # has global side effects in lxml
        xmlmap.loadSchema('http://www.w3.org/2001/xml.xsd')  # fails

    def test_ioerror(self):
        # IO error - file path is wrong/incorrect OR network-based schema unavailable
        self.assertRaises(IOError, xmlmap.loadSchema, '/bogus.xsd')
        try:
            xmlmap.loadSchema('/bogus.xsd')
        except IOError as io_err:
            self.assert_('bogus.xsd' in str(io_err),
                'exception message indicates load error on specific document')
        self.assertRaises(IOError, xmlmap.loadSchema, '/bogus.xsd', 'file://some/dir')

    def test_parse_error(self):
        # test document that is loaded but can't be parsed as a schema
        # valid xml non-schema doc
        xmldoc = os.path.join(os.path.dirname(os.path.abspath(__file__)),
                'fixtures', 'heaney653.xml')
        # confirm an exception is raised
        self.assertRaises(etree.XMLSchemaParseError, xmlmap.loadSchema, xmldoc)
        # inspect the exception for expected detail in error messages
        try:
            xmlmap.loadSchema(xmldoc)
        except etree.XMLSchemaParseError as parse_err:
            self.assert_('Failed to parse schema %s' % xmldoc in str(parse_err),
                'schema parse exception includes detail about schema document that failed')
            self.assert_('not a schema document' in str(parse_err),
                'schema parse exception includes detail about why parsing failed')

        # schema that attempts to import something inaccessible
        xsd = '''<xsd:schema xmlns:xsd="http://www.w3.org/2001/XMLSchema">
            <xsd:import namespace="http://www.w3.org/1999/xlink"
                schemaLocation="file://cant/catch/me/xlink.xsd"/>
            <xsd:element name="a" type="xlink:simpleLink"/>
        </xsd:schema>
        '''
        FILE = tempfile.NamedTemporaryFile(mode="w")
        FILE.write(xsd)
        FILE.flush()
        # assert this causes the expected exception
        self.assertRaises(etree.XMLSchemaParseError, xmlmap.loadSchema,
                          FILE.name)
        # use try/except to inspect the error message
        try:
            xmlmap.loadSchema(FILE.name)
        except etree.XMLSchemaParseError as parse_err:
            self.assert_('Failed to parse' in str(parse_err),
                'schema parse exception includes detail about what went wrong')<|MERGE_RESOLUTION|>--- conflicted
+++ resolved
@@ -79,8 +79,6 @@
     </xsl:stylesheet>
     '''
 
-<<<<<<< HEAD
-=======
     PARAM_XSL = '''
     <xsl:stylesheet xmlns:xsl="http://www.w3.org/1999/XSL/Transform" version="1.0">
         <xsl:param name="input"/>
@@ -88,8 +86,6 @@
     </xsl:stylesheet>
     '''
 
-
->>>>>>> 62cd5c7e
     def setUp(self):
         # parseString wants a url. let's give it a proper one.
         url = '%s#%s.%s' % (__file__, self.__class__.__name__, 'FIXTURE_TEXT')
@@ -131,8 +127,6 @@
         result = obj.xsl_transform(xsl=self.TEXT_OUTPUT_XSL, return_type=unicode)
         self.assert_(isinstance(result, unicode))
 
-<<<<<<< HEAD
-=======
         # transform with parameters
         obj = TestObject(self.fixture)
         input_text = "some text content"
@@ -140,7 +134,6 @@
             input=input_text)
         self.assert_(input_text in result)
 
->>>>>>> 62cd5c7e
         self.FILE.close()
 
 
