"""Catalog.py is run upon the the build of eulxml to generate catalog.xml and schemas"""
# file eulxml/catalog.py
#
#   Copyright 2010,2011 Emory University Libraries
#
#   Licensed under the Apache License, Version 2.0 (the "License");
#   you may not use this file except in compliance with the License.
#   You may obtain a copy of the License at
#
#       http://www.apache.org/licenses/LICENSE-2.0
#
#   Unless required by applicable law or agreed to in writing, software
#   distributed under the License is distributed on an "AS IS" BASIS,
#   WITHOUT WARRANTIES OR CONDITIONS OF ANY KIND, either express or implied.
#   See the License for the specific language governing permissions and
#   limitations under the License.
import os
import glob
import urllib
from datetime import date
from lxml import etree
from eulxml import xmlmap, __version__, XMLCATALOG_DIR, XMLCATALOG_FILE
import logging


logger = logging.getLogger(__name__)


XSD_SCHEMAS = ['http://www.loc.gov/standards/mods/v3/mods-3-4.xsd',
               'http://www.openarchives.org/OAI/2.0/oai_dc.xsd',
               'http://www.loc.gov/standards/xlink/xlink.xsd',
               'http://www.loc.gov/standards/premis/premis.xsd',
               'http://www.loc.gov/standards/premis/v2/premis-v2-1.xsd',
               'http://www.tei-c.org/release/xml/tei/custom/schema/xsd/tei_all.xsd']
# , 'http://www.archives.ncdcr.gov/mail-account.xsd'


class Uri(xmlmap.XmlObject):
    """:class:`xmlmap.XmlObject` class for Catalog uris"""
    ROOT_NAME = 'uri'
    ROOT_NS = "urn:oasis:names:tc:entity:xmlns:xml:catalog"
    #: name attribute
    name = xmlmap.StringField('@name')
    #: uri attribute
    uri = xmlmap.StringField('@uri')


class Catalog(xmlmap.XmlObject):
    """:class:`xmlmap.XmlObject` class to for generating XML Catalogs"""
    ROOT_NAME = 'catalog'
    ROOT_NS = "urn:oasis:names:tc:entity:xmlns:xml:catalog"
    ROOT_NAMESPACES = {'c': ROOT_NS}
    #: list of uris, as instance of :class:`Uri`
    uri_list = xmlmap.NodeListField('c:uri', Uri)


<<<<<<< HEAD
def download_schemas():
    """Downloading schemas from corresponding urls."""
    print "Downloading schemas..."
    for schema in XSD_SCHEMAS:
        try:
            schema_path = XMLCATALOG_DIR + "/" + os.path.basename(schema)
            urllib.FancyURLopener().retrieve(schema, schema_path)
            conn = urllib.urlopen(schema)
            print conn.headers['last-modified']
            print 'HEADERS'
            # adding comments to all schemas and generated catalog
            tree = etree.parse(schema_path)
            tree.getroot().append(etree.Comment('dowloaded by eulxml on ' + time.strftime("%d/%m/%Y")))
            with open(schema_path, 'w') as xml_catalog:
                xml_catalog.write(etree.tostring(tree, pretty_print=True, xml_declaration=True, encoding="UTF-8", doctype="<!DOCTYPE TEST_FILE>"))
                xml_catalog.close()
=======
def download_schema(uri, path, comment=None):
    """Download a schema from a specified URI and save it locally."""
    # short-hand name of the schema, based on uri
    schema = os.path.basename(uri)
    try:
        urllib.FancyURLopener().retrieve(uri, path)

        # if a comment is specified, add it to the locally saved schema
        if comment is not None:
            tree = etree.parse(path)
            tree.getroot().append(etree.Comment(comment))
            with open(path, 'w') as xml_catalog:
                xml_catalog.write(etree.tostring(tree, pretty_print=True,
                    xml_declaration=True, encoding="UTF-8"))
>>>>>>> ea825da6

            logger.debug('Downloaded schema %s', schema)

        return True

    except IOError as err:
        msg = 'Failed to download schema %s' % schema
        if hasattr(err, 'code'):
            msg += '(error code %s)' % err.code
        logger.warn(msg)

        return False


def generate_catalog():
    """Generating an XML catalog for schemas used by eulxml"""
    logger.debug("Generating a new XML catalog")

    # if the catalog dir doesn't exist, create it
    if not os.path.isdir(XMLCATALOG_DIR):
        os.mkdir(XMLCATALOG_DIR)

    # new xml catalog to be populated with saved schemas
    catalog = Catalog()

    # comment string to be added to locally-saved schemas
    comment = 'Downloaded by eulxml %s on %s' % \
        (__version__, date.today().isoformat())

    for schema_uri in XSD_SCHEMAS:
        filename = os.path.basename(schema_uri)
        schema_path = os.path.join(XMLCATALOG_DIR, filename)
        saved = download_schema(schema_uri, schema_path, comment)
        if saved:
            # if download succeeded, add to our catalog.
            # - name is the schema identifier (uri)
            # - uri is the local path to load
            # NOTE: using path relative to catalog file
            catalog.uri_list.append(Uri(name=schema_uri, uri=filename))

    # if we have any uris in our catalog, write it out
    if catalog.uri_list:
        with open(XMLCATALOG_FILE, 'w') as xml_catalog:
            catalog.serializeDocument(xml_catalog, pretty=True)<|MERGE_RESOLUTION|>--- conflicted
+++ resolved
@@ -54,24 +54,7 @@
     uri_list = xmlmap.NodeListField('c:uri', Uri)
 
 
-<<<<<<< HEAD
-def download_schemas():
-    """Downloading schemas from corresponding urls."""
-    print "Downloading schemas..."
-    for schema in XSD_SCHEMAS:
-        try:
-            schema_path = XMLCATALOG_DIR + "/" + os.path.basename(schema)
-            urllib.FancyURLopener().retrieve(schema, schema_path)
-            conn = urllib.urlopen(schema)
-            print conn.headers['last-modified']
-            print 'HEADERS'
-            # adding comments to all schemas and generated catalog
-            tree = etree.parse(schema_path)
-            tree.getroot().append(etree.Comment('dowloaded by eulxml on ' + time.strftime("%d/%m/%Y")))
-            with open(schema_path, 'w') as xml_catalog:
-                xml_catalog.write(etree.tostring(tree, pretty_print=True, xml_declaration=True, encoding="UTF-8", doctype="<!DOCTYPE TEST_FILE>"))
-                xml_catalog.close()
-=======
+
 def download_schema(uri, path, comment=None):
     """Download a schema from a specified URI and save it locally."""
     # short-hand name of the schema, based on uri
@@ -86,7 +69,6 @@
             with open(path, 'w') as xml_catalog:
                 xml_catalog.write(etree.tostring(tree, pretty_print=True,
                     xml_declaration=True, encoding="UTF-8"))
->>>>>>> ea825da6
 
             logger.debug('Downloaded schema %s', schema)
 
