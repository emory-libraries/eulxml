# file eulxml/xmlmap/fields.py
# 
#   Copyright 2010,2011 Emory University Libraries
#
#   Licensed under the Apache License, Version 2.0 (the "License");
#   you may not use this file except in compliance with the License.
#   You may obtain a copy of the License at
#
#       http://www.apache.org/licenses/LICENSE-2.0
#
#   Unless required by applicable law or agreed to in writing, software
#   distributed under the License is distributed on an "AS IS" BASIS,
#   WITHOUT WARRANTIES OR CONDITIONS OF ANY KIND, either express or implied.
#   See the License for the specific language governing permissions and
#   limitations under the License.

from copy import deepcopy
from datetime import datetime
import logging
from lxml import etree
from lxml.builder import ElementMaker
from eulxml.xpath import ast, parse, serialize
from types import ListType, FloatType

__all__ = [
    'StringField', 'StringListField',
    'IntegerField', 'IntegerListField',
    'NodeField', 'NodeListField',
    'ItemField', 'SimpleBooleanField',
    'DateTimeField', 'DateTimeListField',   
    'SchemaField',
]

logger = logging.getLogger(__name__)

class Field(object):
    """Base class for all xmlmap fields.

    Takes an optional ``required`` value to indicate that the field is required
    or not required in the XML.  By default, required is ``None``, which indicates
    that it is unknown whether the field is required or not.  The required value
    for an xmlmap field should not conflict with the schema or DTD for that xml,
    if there is one.
    """

    # track each time a Field instance is created, to retain order
    creation_counter = 0

    def __init__(self, xpath, manager, mapper, required=None, verbose_name=None,
                    help_text=None):
        # compile xpath in order to catch an invalid xpath at load time
        etree.XPath(xpath)
        # NOTE: not saving compiled xpath because namespaces must be
        # passed in at compile time when evaluating an etree.XPath on a node
        self.xpath = xpath
        self.manager = manager
        self.mapper = mapper
        self.required = required
        self.verbose_name = verbose_name
        self.help_text = help_text

        # pre-parse the xpath for setters, etc
        self.parsed_xpath = parse(xpath)

        # adjust creation counter, save local copy of current count
        self.creation_counter = Field.creation_counter
        Field.creation_counter += 1

    def get_for_node(self, node, context):
        return self.manager.get(self.xpath, node, context, self.mapper, self.parsed_xpath)

    def set_for_node(self, node, context, value):
        return self.manager.set(self.xpath, self.parsed_xpath, node, context, self.mapper, value)

    def delete_for_node(self, node, context):
        return self.manager.delete(self.xpath, self.parsed_xpath, node, context, self.mapper)


# data mappers to translate between identified xml nodes and Python values

class Mapper(object):
    # generic mapper to_xml function
    def to_xml(self, value):
        if value is None:
            return value
        else:
            return unicode(value)


class StringMapper(Mapper):
    XPATH = etree.XPath('string()')
    def __init__(self, normalize=False):
        if normalize:
            self.XPATH = etree.XPath('normalize-space(string())')
        
    def to_python(self, node):
        if node is None:
            return None
        if isinstance(node, basestring):
            return node
        return self.XPATH(node)
       
class IntegerMapper(Mapper):
    XPATH = etree.XPath('number()')
    def to_python(self, node):
        if node is None:
            return None
        try:
            # xpath functions such as count return a float and must be converted to int
            if isinstance(node, basestring) or isinstance(node, FloatType):
                return int(node)

            return int(self.XPATH(node))
        except ValueError:
            # anything that can't be converted to an Integer
            return None


class SimpleBooleanMapper(Mapper):
    XPATH = etree.XPath('string()')
    def __init__(self, true, false):
        self.true = true
        self.false = false
        
    def to_python(self, node):
        if node is None and \
                self.false is None:
            return False

        if isinstance(node, basestring):
            value = node
        else:
            value = self.XPATH(node)
        if value == str(self.true):
            return True
        if self.false is not None and \
                value == str(self.false):
            return False        
        # what happens if it is neither of these?
        raise Exception("Boolean field value '%s' is neither '%s' nor '%s'" % (value, self.true, self.false))

    def to_xml(self, value):
        if value:
            return str(self.true)
        elif self.false is not None:
            return str(self.false)
        else:
            return None


# TODO: DateMapper and Date fields

class DateTimeMapper(object):
    XPATH = etree.XPath('string()')
<<<<<<< HEAD
=======
    def __init__(self, format=None, normalize=False):
        self.format = format
        if normalize:
            self.XPATH = etree.XPath('normalize-space(string())')

>>>>>>> 5b9f9885
    def to_python(self, node):
        if node is None:
            return None
        if isinstance(node, basestring):
            rep = node
        else:
            rep = self.XPATH(node)
        if rep.endswith('Z'): # strip Z
            rep = rep[:-1]
        if rep[-6] in '+-': # strip tz
            rep = rep[:-6]

<<<<<<< HEAD
        try:
            dt = datetime.strptime(rep, '%Y-%m-%dT%H:%M:%S')
        except ValueError, v:
            # if initial format fails, attempt to parse with microseconds
            dt = datetime.strptime(rep, '%Y-%m-%dT%H:%M:%S.%f')
=======
        if self.format is not None:
            dt = datetime.strptime(rep, self.format)
        else:
            try:
                dt = datetime.strptime(rep, '%Y-%m-%dT%H:%M:%S')
            except ValueError, v:
                # if initial format fails, attempt to parse with microseconds
                dt = datetime.strptime(rep, '%Y-%m-%dT%H:%M:%S.%f')
>>>>>>> 5b9f9885
        return dt

    def to_xml(self, dt):
        # NOTE: untested!  this is probably close to what we need, but should be tested
<<<<<<< HEAD
=======
        if self.format is not None:
            return unicode(dt.strftime(self.format))
>>>>>>> 5b9f9885
        return unicode(dt.isoformat())


class NullMapper(object):
    def to_python(self, node):
        return node


class NodeMapper(object):
    def __init__(self, node_class):
        self.node_class = node_class

    def to_python(self, node):
        if node is None:
            return None
        return self.node_class(node)

    def to_xml(self, xmlobject):
        if xmlobject:
            return xmlobject.node


# internal xml utility functions for use by managers

def _find_terminal_step(xast):
    if isinstance(xast, ast.Step):
        return xast
    elif isinstance(xast, ast.BinaryExpression):
        if xast.op in ('/', '//'):
            return _find_terminal_step(xast.right)
    return None


def _find_xml_node(xpath, node, context):
    #In some cases the this will return a value not a node
    matches = node.xpath(xpath, **context)
    if matches and isinstance(matches, ListType):
        return matches[0]
    elif matches:
        return matches


def _create_xml_node(xast, node, context, insert_index=None):
    if isinstance(xast, ast.Step):
        if isinstance(xast.node_test, ast.NameTest):
            # check the predicates (if any) to verify they're constructable
            for pred in xast.predicates:
                if not _predicate_is_constructible(pred):
                    msg = ("Missing element for '%s', and node creation is " +
                           "supported only for simple child and attribute " +
                           "nodes with simple predicates.") % (serialize(xast),)
                    raise Exception(msg)

            # create the node itself
            if xast.axis in (None, 'child'):
                new_node = _create_child_node(node, context, xast, insert_index)
            elif xast.axis in ('@', 'attribute'):
                new_node = _create_attribute_node(node, context, xast)

            # and create any nodes necessary for the predicates
            for pred in xast.predicates:
                _construct_predicate(pred, new_node, context)

            return new_node

        # if this is a text() node, we don't need to create anything further
        # return the node that will be parent to text()
        elif _is_text_nodetest(xast):
            return node
        
    elif isinstance(xast, ast.BinaryExpression):
        if xast.op == '/':
            left_xpath = serialize(xast.left)
            left_node = _find_xml_node(left_xpath, node, context)
            if left_node is None:
                left_node = _create_xml_node(xast.left, node, context)
            return _create_xml_node(xast.right, left_node, context)

    # anything else, throw an exception:
    msg = ("Missing element for '%s', and node creation is supported " + \
           "only for simple child and attribute nodes.") % (serialize(xast),)
    raise Exception(msg)


def _create_child_node(node, context, step, insert_index=None):
    opts = {}
    ns_uri = None
    if 'namespaces' in context:
        opts['nsmap'] = context['namespaces']
        if step.node_test.prefix:
            ns_uri = context['namespaces'][step.node_test.prefix]
    E = ElementMaker(namespace=ns_uri, **opts)
    new_node = E(step.node_test.name)
    if insert_index is not None:
        node.insert(insert_index, new_node)
    else:
        node.append(new_node)
    return new_node


def _create_attribute_node(node, context, step):
    node_name, node_xpath, nsmap = _get_attribute_name(step, context)
    # create an empty attribute node
    node.set(node_name, '')
    # find via xpath so a 'smart' string can be returned and set normally
    result = node.xpath(node_xpath, namespaces=nsmap)
    return result[0]


def _predicate_is_constructible(pred):
    if isinstance(pred, ast.Step):
        # only child and attribute for now
        if pred.axis not in (None, 'child', '@', 'attribute'):
            return False
        # no node tests for now: only name tests
        if not isinstance(pred.node_test, ast.NameTest):
            return False
        # only constructible if its own predicates are
        if any((not _predicate_is_constructible(sub_pred)
                for sub_pred in pred.predicates)):
            return False
    elif isinstance(pred, ast.BinaryExpression):
        if pred.op == '/':
            # path expressions are constructible if each side is
            if not _predicate_is_constructible(pred.left):
                return False
            if not _predicate_is_constructible(pred.right):
                return False
        elif pred.op == '=':
            # = expressions are constructible for now only if the left side
            # is constructible and the right side is a literal or variable
            if not _predicate_is_constructible(pred.left):
                return False
            if not isinstance(pred.right,
                    (int, long, basestring, ast.VariableReference)):
                return False

    # otherwise, i guess we're ok
    return True


def _construct_predicate(xast, node, context):
    if isinstance(xast, ast.Step):
        return _create_xml_node(xast, node, context)
    elif isinstance(xast, ast.BinaryExpression):
        if xast.op == '/':
            left_leaf = _construct_predicate(xast.left, node, context)
            right_node = _construct_predicate(xast.right, left_leaf, context)
            return right_node
        elif xast.op == '=':
            left_leaf = _construct_predicate(xast.left, node, context)
            step = _find_terminal_step(xast.left)
            if isinstance(xast.right, ast.VariableReference):
                name = xast.right.name
                ctxval = context.get(name, None)
                if ctxval is None:
                    ctxval = context[name[1]]
                xvalue = str(ctxval)
            else:
                xvalue = str(xast.right)
            _set_in_xml(left_leaf, xvalue, context, step)
            return left_leaf


def _set_in_xml(node, val, context, step):

    # node could be either an element or an attribute
    if isinstance(node, etree._Element): # if it's an element
        if isinstance(val, etree._Element):
            # remove node children and graft val children in.
            node.clear()
            node.text = val.text
            for child in val:
                node.append(child)
            for name, val in val.attrib.iteritems():
                node.set(name, val)
        else: # set node contents to string val
            if not list(node):      # no child elements
                node.text = val
            else:                 
                raise Exception("Cannot set string value - not a text node!")

    # by default, etree returns a "smart" string for attributes and text.
    # if it's not an element (above) then it is either a text node
    # or an attribute
    elif hasattr(node, 'getparent'): 
        # if node test is text(), set the text of the parent node
        if _is_text_nodetest(step):
            node.getparent().text = val

        # otherwise, treat it as an attribute
        else:
            attribute, node_xpath, nsmap = _get_attribute_name(step, context)
            node.getparent().set(attribute, val)


def _remove_xml(xast, node, context, if_empty=False):
    '''Remove a node or attribute.  For multipart XPaths that are
    constructible by :mod:`eulxml.xmlmap`, the corresponding nodes
    will be removed if they are empty (other than predicates specified
    in the XPath).

    :param xast: parsed xpath (xpath abstract syntax tree) from
	:mod:`eulxml.xpath`
    :param node: lxml node relative to which xast should be removed
    :param context: any context required for the xpath (e.g.,
    	namespace definitions)
    :param if_empty: optional boolean; only remove a node if it is
	empty (no attributes and no child nodes); defaults to False

    :returns: True if something was deleted
    '''
    if isinstance(xast, ast.Step):
        if isinstance(xast.node_test, ast.NameTest):
            if xast.axis in (None, 'child'):
                return _remove_child_node(node, context, xast, if_empty=if_empty)
            elif xast.axis in ('@', 'attribute'):
                return _remove_attribute_node(node, context, xast)
        # special case for text()
        # since it can't be removed, at least clear out any value in the text node
        elif _is_text_nodetest(xast):
            node.text = ''
            return True

    # If the xpath is a multi-step path (e.g., foo[@id="a"]/bar[@id="b"]/baz),
    # remove the leaf node.  If the remaining portions of that path
    # could have been constructed when setting the node and are empty
    # (other than any predicates defined in the xpath), remove them as well.
    elif isinstance(xast, ast.BinaryExpression):
        if xast.op == '/':
            left_xpath = serialize(xast.left)
            left_node = _find_xml_node(left_xpath, node, context)
            if left_node is not None:
                # remove the last element in the xpath
                removed = _remove_xml(xast.right, left_node, context,
                                      if_empty=if_empty) # honor current if_empty flag
                
                # If the left portion of the xpath is something we
                # could have constructed, remove it if it is empty.
                if removed and _predicate_is_constructible(left_xpath):
                    _remove_xml(xast.left, node, context, if_empty=True)

                # report on whether the leaf node was removed or not,
                # regardless of what was done with left portion of the path
                return removed

    return False

    
def _remove_child_node(node, context, xast, if_empty=False):
    '''Remove a child node based on the specified xpath.
    
    :param node: lxml element relative to which the xpath will be
    	interpreted
    :param context: any context required for the xpath (e.g.,
    	namespace definitions)
    :param xast: parsed xpath (xpath abstract syntax tree) from
	:mod:`eulxml.xpath`
    :param if_empty: optional boolean; only remove a node if it is
	empty (no attributes and no child nodes); defaults to False

    :returns: True if a node was deleted
    '''
    xpath = serialize(xast)
    child = _find_xml_node(xpath, node, context)
    if child is not None:
        # if if_empty was specified and node has children or attributes
        # other than any predicates defined in the xpath, don't remove
        if if_empty is True and \
               not _empty_except_predicates(xast, child, context):
            return False
        node.remove(child)
        return True

def _remove_attribute_node(node, context, xast):
    node_name, node_xpath, nsmap = _get_attribute_name(xast, context)
    del node.attrib[node_name]
    return True

def _remove_predicates(xast, node, context):
    '''Remove any constructible predicates specified in the xpath
    relative to the specified node.
    
    :param xast: parsed xpath (xpath abstract syntax tree) from
	:mod:`eulxml.xpath`
    :param node: lxml element which predicates will be removed from
    :param context: any context required for the xpath (e.g.,
    	namespace definitions)

    :returns: updated a copy of the xast without the predicates that
	were successfully removed
    '''
    # work from a copy since it may be modified
    xast_c = deepcopy(xast) 
    # check if predicates are constructable
    for pred in list(xast_c.predicates):
        # ignore predicates that we can't construct
        if not _predicate_is_constructible(pred):
            continue
    
        if isinstance(pred, ast.BinaryExpression):
            # TODO: support any other predicate operators?
            # predicate construction supports op /
            
            # If the xml still matches the constructed value, remove it.
            # e.g., @type='text' or level='leaf'
            if pred.op == '=' and \
                   node.xpath(serialize(pred), **context) is True:
                # predicate xpath returns True if node=value

                if isinstance(pred.left, ast.Step):
                    if pred.left.axis in ('@', 'attribute'):
                        if _remove_attribute_node(node, context, pred.left):
                            # remove from the xast
                            xast_c.predicates.remove(pred)
                    elif pred.left.axis in (None, 'child'):
                        if _remove_child_node(node, context, pred.left, if_empty=True):
                            xast_c.predicates.remove(pred)
                            
                elif isinstance(pred.left, ast.BinaryExpression):
                    # e.g., level/@id='b' or level/deep='deeper'
                    # - value has already been checked by xpath above,
                    # so just remove the multipart path
                    _remove_xml(pred.left, node, context, if_empty=True)
                    
    return xast_c

def _empty_except_predicates(xast, node, context):
    '''Check if a node is empty (no child nodes or attributes) except
    for any predicates defined in the specified xpath.
    
    :param xast: parsed xpath (xpath abstract syntax tree) from
	:mod:`eulxml.xpath`
    :param node: lxml element to check
    :param context: any context required for the xpath (e.g.,
    	namespace definitions)

    :returns: boolean indicating if the element is empty or not
    '''
    # copy the node, remove predicates, and check for any remaining
    # child nodes or attributes
    node_c = deepcopy(node) 
    _remove_predicates(xast, node_c, context)
    return bool(len(node_c) == 0 and len(node_c.attrib) == 0)

def _get_attribute_name(step, context):
    # calculate attribute name, xpath, and nsmap based on node info and context namespaces
    if not step.node_test.prefix:
        nsmap = {}
        ns_uri = None
        node_name = step.node_test.name
        node_xpath = '@%s' % node_name
    else:
        # if node has a prefix, the namespace *should* be defined in context
        if 'namespaces' in context and step.node_test.prefix in context['namespaces']:
            ns_uri = context['namespaces'][step.node_test.prefix]
        else:
            ns_uri = None
            # we could throw an exception here if ns_uri wasn't found, but
            # for now assume the user knows what he's doing...

        node_xpath = '@%s:%s' % (step.node_test.prefix, step.node_test.name)
        node_name = '{%s}%s' % (ns_uri, step.node_test.name)
        nsmap = {step.node_test.prefix: ns_uri}

    return node_name, node_xpath, nsmap

def _is_text_nodetest(step):
    '''Fields selected with an xpath of text() need special handling; Check if
    a xpath step is a text() node test. '''
    try:
        return step.node_test.name == 'text'
    except:
        pass
    return False

# managers to map operations to either a single identified node or a
# list of them

class SingleNodeManager(object):

    def __init__(self, instantiate_on_get=False):
        # DEPRECATED: don't use instantiate_on_get. Use create_for_node() as
        # described in XmlObjectType.__new__ comments and used by NodeField.
        self.instantiate_on_get = instantiate_on_get

    def get(self, xpath, node, context, mapper, xast):
        match = _find_xml_node(xpath, node, context)
        if match is None and self.instantiate_on_get:
            return mapper.to_python(_create_xml_node(xast, node, context))
        # else, non-None match, or not instantiate
        return mapper.to_python(match)

    def set(self, xpath, xast, node, context, mapper, value):
        xvalue = mapper.to_xml(value)
        match = _find_xml_node(xpath, node, context)

        if xvalue is None:
            # match must be None. if it exists, delete it.
            if match is not None:
                removed = _remove_xml(xast, node, context)
                # if a node can't be removed, warn since it could have unexpected results
                if not removed:
                    logger.warn('''Could not remove xml for '%s' from %r''' % \
                                (serialize(xast), node))
        else:
            if match is None:
                match = _create_xml_node(xast, node, context)
            # terminal (rightmost) step informs how we update the xml
            step = _find_terminal_step(xast)
            _set_in_xml(match, xvalue, context, step)

    def create(self, xpath, xast, node, context):
        # most clients will want to use get() or set(), but occasially we
        # just want a basic node to match the xpath.
        match = _find_xml_node(xpath, node, context)
        if match is not None:
            return match
        return _create_xml_node(xast, node, context)

    def delete(self, xpath, xast, node, context, mapper):
        match = _find_xml_node(xpath, node, context)
        # match must be None. if it exists, delete it.
        if match is not None:
            _remove_xml(xast, node, context)
            

class NodeList(object):
    """Custom List-like object to handle ListFields like :class:`IntegerListField`,
    :class:`StringListField`, and :class:`NodeListField`, which allows for getting,
    setting, and deleting list members.  :class:`NodeList` should **not** be
    initialized directly, but instead should only be accessed as the return type
    from a ListField.

    Supports common list functions and operators, including the following: len();
    **in**; equal and not equal comparison to standard python Lists.  Items can
    be retrieved, set, and deleted by index, but slice indexing is not supported.
    Supports the methods that Python documentation indicates should be provided
    by Mutable sequences, with the exceptions of reverse and sort; in the
    particular case of :class:`NodeListField`, it is unclear how a list of 
    :class:`~eulxml.xmlmap.XmlObject` should be sorted, or whether or not such
    a thing would be useful or meaningful for XML content.
    
    When a new element is appended to a :class:`~eulxml.xmlmap.fields.NodeList`,
    it will be added to the XML immediately after the last element in the list.
    In the case of an empty list, the new content will be appended at the end of
    the appropriate XML parent node.  For XML content where element order is important
    for schema validity, extra care may be required when constructing content.
    """
    def __init__(self, xpath, node, context, mapper, xast):
        self.xpath = xpath
        self.node = node
        self.context = context
        self.mapper = mapper
        self.xast = xast

    @property
    def matches(self):
        # current matches from the xml tree
        # NOTE: retrieving from the xml every time rather than caching
        # because the xml document could change, and we want the latest data
        return self.node.xpath(self.xpath, **self.context)

    def is_empty(self):
        '''Parallel to :meth:`eulxml.xmlmap.XmlObject.is_empty`.  A
        NodeList is considered to be empty if every element in the
        list is empty.'''
        return all(n.is_empty() for n in self)

    @property
    def data(self):
        # data in list form - basis for several other list-y functions
        return [ self.mapper.to_python(match) for match in self.matches ]

    def __str__(self):
        return str(self.data)

    def __repr__(self):
        return str(self.data)

    def __len__(self):
        return len(self.data)

    def __contains__(self, item):
        return item in self.data

    def __iter__(self):
        for item in self.matches:
            yield self.mapper.to_python(item)

    def __eq__(self, other):
        # FIXME: is any other comparison possible ?
        return self.data == other

    def __ne__(self, other):
        return self.data != other

    def _check_key_type(self, key):
        # check argument type for getitem, setitem, delitem
        if not isinstance(key, (slice, int, long)):
            raise TypeError
        assert not isinstance(key, slice), "Slice indexing is not supported"

    def __getitem__(self, key):
        self._check_key_type(key)
        return self.mapper.to_python(self.matches[key])

    def __setitem__(self, key, value):
        self._check_key_type(key)
        if key == len(self.matches):
            # just after the end of the list - create a new node            
            if len(self.matches):
                # if there are existing nodes, use last element in list
                # to determine where the new node should be created
                last_item = self.matches[-1]
                position = last_item.getparent().index(last_item)
                insert_index = position + 1
            else:
                insert_index = None
            match = _create_xml_node(self.xast, self.node, self.context, insert_index)
        elif key > len(self.matches):
            raise IndexError("Can't set at index %d - out of range" % key )
        else:
            match = self.matches[key]

        if isinstance(self.mapper, NodeMapper):
            # if this is a NodeListField, the value should be an xmlobject
            # replace the indexed node with the node specified
            # NOTE: lxml does not require dom-style import before append/replace
            match.getparent().replace(match, value.node)
        else:       # not a NodeListField - set single-node value in xml
            # terminal (rightmost) step informs how we update the xml
            step = _find_terminal_step(self.xast)
            _set_in_xml(match, self.mapper.to_xml(value), self.context, step)
        
    def __delitem__(self, key):
        self._check_key_type(key)
        if key >= len(self.matches):
            raise IndexError("Can't delete at index %d - out of range" % key )
        
        match = self.matches[key]
        match.getparent().remove(match)


# according to python docs, Mutable sequences should provide the following methods:
# append, count, index, extend, insert, pop, remove, reverse and sort
# NOTE: not implementing sort/reverse at this time; not clear

    def count(self, x):
        "Return the number of times x appears in the list."
        return self.data.count(x)

    def append(self, x):
        "Add an item to the end of the list."
        self[len(self)] = x

    def index(self, x):
        """Return the index in the list of the first item whose value is x,
        or error if there is no such item."""
        return self.data.index(x)

    def remove(self, x):
        """Remove the first item from the list whose value is x,
        or error if there is no such item."""
        del(self[self.index(x)])

    def pop(self, i=None):
        """Remove the item at the given position in the list, and return it.
        If no index is specified, removes and returns the last item in the list."""
        if i is None:
            i = len(self) - 1
        val = self[i]
        del(self[i])
        return val

    def extend(self, list):
        """Extend the list by appending all the items in the given list."""
        for item in list:
            self.append(item)

    def insert(self, i, x):
        """Insert an item (x) at a given position (i)."""
        if i == len(self):  # end of list or empty list: append
            self.append(x)
        elif len(self.matches) > i:
            # create a new xml node at the requested position
            insert_index = self.matches[i].getparent().index(self.matches[i])                        
            _create_xml_node(self.xast, self.node, self.context, insert_index)
            # then use default set logic
            self[i] = x
        else:
            raise IndexError("Can't insert '%s' at index %d - list length is only %d" \
                            % (x, i, len(self)))


class NodeListManager(object):
    def get(self, xpath, node, context, mapper, xast):
        return NodeList(xpath, node, context, mapper, xast)

    def delete(self, xpath, xast, node, context, mapper):
        current_list = self.get(xpath, node, context, mapper, xast)
        [current_list.remove(x) for x in current_list]
        
    def set(self, xpath, xast, node, context, mapper, value):
        current_list = self.get(xpath, node, context, mapper, xast)
        # for each value in the new list, set the equivalent value
        # in the NodeList
        for i in range(len(value)):
            current_list[i] = value[i]

        # remove any extra values from end of the current list
        while len(current_list) > len(value):
            current_list.pop()

        


# finished field classes mixing a manager and a mapper

class StringField(Field):

    """Map an XPath expression to a single Python string. If the XPath
    expression evaluates to an empty NodeList, a StringField evaluates to
    `None`.

    Takes an optional parameter to indicate that the string contents should have
    whitespace normalized.  By default, does not normalize.

    Takes an optional list of choices to restrict possible values.

    Supports setting values for attributes, empty nodes, or text-only nodes.
    """
    
    def __init__(self, xpath, normalize=False, choices=None, *args, **kwargs):
        self.choices = choices
        # FIXME: handle at a higher level, common to all/more field types?
        #        does choice list need to be checked in the python ?
        super(StringField, self).__init__(xpath,
                manager = SingleNodeManager(),
                mapper = StringMapper(normalize=normalize), *args, **kwargs)


class StringListField(Field):

    """Map an XPath expression to a list of Python strings. If the XPath
    expression evaluates to an empty NodeList, a StringListField evaluates to
    an empty list.


    Takes an optional parameter to indicate that the string contents should have
    whitespace normalized.  By default, does not normalize.

    Takes an optional list of choices to restrict possible values.

    Actual return type is :class:`~eulxml.xmlmap.fields.NodeList`, which can be
    treated like a regular Python list, and includes set and delete functionality.
    """
    def __init__(self, xpath, normalize=False, choices=None, *args, **kwargs):
        self.choices = choices
        super(StringListField, self).__init__(xpath,
                manager = NodeListManager(),
                mapper = StringMapper(normalize=normalize), *args, **kwargs)


class IntegerField(Field):

    """Map an XPath expression to a single Python integer. If the XPath
    expression evaluates to an empty NodeList, an IntegerField evaluates to
    `None`.

    Supports setting values for attributes, empty nodes, or text-only nodes.
    """

    def __init__(self, xpath, *args, **kwargs):
        super(IntegerField, self).__init__(xpath,
                manager = SingleNodeManager(),
                mapper = IntegerMapper(), *args, **kwargs)


class IntegerListField(Field):

    """Map an XPath expression to a list of Python integers. If the XPath
    expression evaluates to an empty NodeList, an IntegerListField evaluates to
    an empty list.

    Actual return type is :class:`~eulxml.xmlmap.fields.NodeList`, which can be
    treated like a regular Python list, and includes set and delete functionality.
    """

    def __init__(self, xpath, *args, **kwargs):
        super(IntegerListField, self).__init__(xpath,
                manager = NodeListManager(),
                mapper = IntegerMapper(), *args, **kwargs)


class SimpleBooleanField(Field):

    """Map an XPath expression to a Python boolean.  Constructor takes additional
    parameter of true, false values for comparison and setting in xml.  This only
    handles simple boolean that can be read and set via string comparison.

    Supports setting values for attributes, empty nodes, or text-only nodes.
    """

    def __init__(self, xpath, true, false, *args, **kwargs):
        super(SimpleBooleanField, self).__init__(xpath,
                manager = SingleNodeManager(),
                mapper = SimpleBooleanMapper(true, false), *args, **kwargs)



class DateTimeField(Field):
    """
    Map an XPath expression to a single Python
    :class:`datetime.datetime`. If the XPath expression evaluates to
    an empty :class:`NodeList`, a :class:`DateTimeField` evaluates to
    `None`.

    XML dates are converted from full ISO date time format, with or
    without microseconds; dates are written out to XML in ISO format
    via :meth:`datetime.datetime.isoformat`.
    
    """

<<<<<<< HEAD
    def __init__(self, xpath, *args, **kwargs):
        super(DateTimeField, self).__init__(xpath,
                manager = SingleNodeManager(),
                mapper = DateTimeMapper(), *args, **kwargs)
=======
    def __init__(self, xpath, format=None, normalize=False, *args, **kwargs):
        super(DateTimeField, self).__init__(xpath,
                manager = SingleNodeManager(),
                mapper = DateTimeMapper(format=format, normalize=normalize), *args, **kwargs)


>>>>>>> 5b9f9885


class DateTimeListField(Field):
    """
    Map an XPath expression to a list of Python
    :class:`datetime.datetime` objects. If the XPath expression
    evaluates to an empty :class:`NodeList`, a
    :class:`DateTimeListField` evaluates to an empty list.  Date
    formatting is as described in :class:`DateTimeField`.

    Actual return type is :class:`~eulxml.xmlmap.fields.NodeList`, which can be
    treated like a regular Python list, and includes set and delete functionality.
    """

<<<<<<< HEAD
    def __init__(self, xpath, *args, **kwargs):
        super(DateTimeListField, self).__init__(xpath,
                manager = NodeListManager(),
                mapper = DateTimeMapper(), *args, **kwargs)
=======
    def __init__(self, xpath, format=None, normalize=False, *args, **kwargs):
        super(DateTimeListField, self).__init__(xpath,
                manager = NodeListManager(),
                mapper = DateTimeMapper(format=format, normalize=normalize), *args, **kwargs)
>>>>>>> 5b9f9885


class NodeField(Field):

    """Map an XPath expression to a single
    :class:`~eulxml.xmlmap.XmlObject` subclass instance. If the XPath
    expression evaluates to an empty NodeList, a NodeField evaluates
    to `None`.
    
    Normally a ``NodeField``'s ``node_class`` is a class. As a special
    exception, it may be the string ``"self"``, in which case it recursively
    refers to objects of its containing :class:`~eulxml.xmlmap.XmlObject` class.

    If an :class:`~eulxml.xmlmap.XmlObject` contains a NodeField named
    ``foo``, then the object will automatically have a
    ``create_foo()`` method in addition to its ``foo`` property. Code
    can call this ``create_foo()`` method to create the child element
    if it doesn't exist; the method will have no effect if the element
    is already present.

    Deprecated ``instantiate_on_get`` flag: set to True if you need a
    non-existent node to be created when the NodeField is accessed. This
    feature is deprecated: Instead, create your node explicitly with
    ``create_foo()`` as described above.
    """

    def __init__(self, xpath, node_class, instantiate_on_get=False, *args, **kwargs):
        super(NodeField, self).__init__(xpath,
                manager = SingleNodeManager(instantiate_on_get=instantiate_on_get),
                mapper = NodeMapper(node_class), *args, **kwargs)

    def _get_node_class(self):
        return self.mapper.node_class
    def _set_node_class(self, val):
        self.mapper.node_class = val
    node_class = property(_get_node_class, _set_node_class)

    def create_for_node(self, node, context):
        return self.manager.create(self.xpath, self.parsed_xpath, node, context)


class NodeListField(Field):

    """Map an XPath expression to a list of
    :class:`~eulxml.xmlmap.XmlObject` subclass instances. If the XPath
    expression evalues to an empty NodeList, a NodeListField evaluates
    to an empty list.
    
    Normally a ``NodeListField``'s ``node_class`` is a class. As a special
    exception, it may be the string ``"self"``, in which case it recursively
    refers to objects of its containing :class:`~eulxml.xmlmap.XmlObject` class.

    Actual return type is :class:`~eulxml.xmlmap.fields.NodeList`, which can be
    treated like a regular Python list, and includes set and delete functionality.
    """

    def __init__(self, xpath, node_class, *args, **kwargs):
        super(NodeListField, self).__init__(xpath,
                manager = NodeListManager(),
                mapper = NodeMapper(node_class), *args, **kwargs)

    def _get_node_class(self):
        return self.mapper.node_class
    def _set_node_class(self, val):
        self.mapper.node_class = val
    node_class = property(_get_node_class, _set_node_class)


class ItemField(Field):

    """Access the results of an XPath expression directly. An ItemField does no
    conversion on the result of evaluating the XPath expression."""

    def __init__(self, xpath, *args, **kwargs):
        super(ItemField, self).__init__(xpath,
                manager = SingleNodeManager(),
                mapper = NullMapper(), *args, **kwargs)


class SchemaField(Field):
    """Schema-based field.  At class definition time, a SchemaField will be
    **replaced** with the appropriate :class:`eulxml.xmlmap.fields.Field` type
    based on the schema type definition.

    Takes an xpath (which will be passed on to the real Field init) and a schema
    type definition name.  If the schema type has enumerated restricted values,
    those will be passed as choices to the Field.

    For example, to define a resource type based on the `MODS
    <http://www.loc.gov/standards/mods/>`_ schema,
    ``resourceTypeDefinition`` is a simple type with an enumeration of
    values, so you could add something like this::

        resource_type  = xmlmap.SchemaField("mods:typeOfResource", "resourceTypeDefinition")

    
    

    Currently only supports simple string-based schema types.
    """
    def __init__(self, xpath, schema_type, *args, **kwargs):
        self.xpath = xpath
        self.schema_type = schema_type

        super(SchemaField, self).__init__(xpath, manager=None, mapper=None,
                *args, **kwargs)
        # SchemaField does not use common Field init logic; handle creation counter
        #self.creation_counter = Field.creation_counter
        #Field.creation_counter += 1

    def get_field(self, schema):
        """Get the requested type definition from the schema and return the
        appropriate :class:`~eulxml.xmlmap.fields.Field`.

        :param schema: instance of :class:`eulxml.xmlmap.core.XsdSchema`
        :rtype: :class:`eulxml.xmlmap.fields.Field`
        """
        type = schema.get_type(self.schema_type)
        logger.debug('Found schema type %s; base type %s, restricted values %s' % \
                     (self.schema_type, type.base_type(), type.restricted_values))
        kwargs = {}
        if type.restricted_values:
            # field has a restriction with enumerated values - pass as choices to field
            # - empty value at beginning of list for unset value; for required fields,
            #   will force user to select a value, rather than first item being default
            choices = []
            choices.extend(type.restricted_values)
            # restricted values could include a blank
            # if it's there, remove it so we don't get two
            if '' in choices:
                choices.remove('')            
            choices.insert(0, '')   # add blank choice at the beginning of the list
            kwargs['choices'] = choices
            
        # TODO: possibly also useful to look for pattern restrictions
        
        basetype = type.base_type()
        if basetype == 'string':
            newfield = StringField(self.xpath, required=self.required, **kwargs)
            # copy original creation counter to newly created field
            # to preserve declaration order
            newfield.creation_counter = self.creation_counter
            return newfield
        else:
            raise Exception("basetype %s is not yet supported by SchemaField" % basetype)
<|MERGE_RESOLUTION|>--- conflicted
+++ resolved
@@ -152,14 +152,12 @@
 
 class DateTimeMapper(object):
     XPATH = etree.XPath('string()')
-<<<<<<< HEAD
-=======
+
     def __init__(self, format=None, normalize=False):
         self.format = format
         if normalize:
             self.XPATH = etree.XPath('normalize-space(string())')
 
->>>>>>> 5b9f9885
     def to_python(self, node):
         if node is None:
             return None
@@ -172,13 +170,6 @@
         if rep[-6] in '+-': # strip tz
             rep = rep[:-6]
 
-<<<<<<< HEAD
-        try:
-            dt = datetime.strptime(rep, '%Y-%m-%dT%H:%M:%S')
-        except ValueError, v:
-            # if initial format fails, attempt to parse with microseconds
-            dt = datetime.strptime(rep, '%Y-%m-%dT%H:%M:%S.%f')
-=======
         if self.format is not None:
             dt = datetime.strptime(rep, self.format)
         else:
@@ -187,16 +178,11 @@
             except ValueError, v:
                 # if initial format fails, attempt to parse with microseconds
                 dt = datetime.strptime(rep, '%Y-%m-%dT%H:%M:%S.%f')
->>>>>>> 5b9f9885
         return dt
 
     def to_xml(self, dt):
-        # NOTE: untested!  this is probably close to what we need, but should be tested
-<<<<<<< HEAD
-=======
         if self.format is not None:
             return unicode(dt.strftime(self.format))
->>>>>>> 5b9f9885
         return unicode(dt.isoformat())
 
 
@@ -921,19 +907,10 @@
     
     """
 
-<<<<<<< HEAD
-    def __init__(self, xpath, *args, **kwargs):
-        super(DateTimeField, self).__init__(xpath,
-                manager = SingleNodeManager(),
-                mapper = DateTimeMapper(), *args, **kwargs)
-=======
     def __init__(self, xpath, format=None, normalize=False, *args, **kwargs):
         super(DateTimeField, self).__init__(xpath,
                 manager = SingleNodeManager(),
                 mapper = DateTimeMapper(format=format, normalize=normalize), *args, **kwargs)
-
-
->>>>>>> 5b9f9885
 
 
 class DateTimeListField(Field):
@@ -948,17 +925,10 @@
     treated like a regular Python list, and includes set and delete functionality.
     """
 
-<<<<<<< HEAD
-    def __init__(self, xpath, *args, **kwargs):
-        super(DateTimeListField, self).__init__(xpath,
-                manager = NodeListManager(),
-                mapper = DateTimeMapper(), *args, **kwargs)
-=======
     def __init__(self, xpath, format=None, normalize=False, *args, **kwargs):
         super(DateTimeListField, self).__init__(xpath,
                 manager = NodeListManager(),
                 mapper = DateTimeMapper(format=format, normalize=normalize), *args, **kwargs)
->>>>>>> 5b9f9885
 
 
 class NodeField(Field):
