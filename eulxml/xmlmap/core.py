--- conflicted
+++ resolved
@@ -29,11 +29,7 @@
 
 __all__ = ['XmlObject', 'parseUri', 'parseString', 'loadSchema',
     'load_xmlobject_from_string', 'load_xmlobject_from_file',
-<<<<<<< HEAD
-    'OrderedXmlObject']
-=======
     'load_xslt', 'OrderedXmlObject']
->>>>>>> 0e8129cf
 
 # NB: When parsing XML in this module, we explicitly create a new parser
 #   each time. Without this, lxml 2.2.7 uses a global default parser. When
