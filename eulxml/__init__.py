--- conflicted
+++ resolved
@@ -18,11 +18,8 @@
 import os
 import pkg_resources
 
-<<<<<<< HEAD
+
 __version_info__ = (1, 2, 0, 'dev')
-=======
-__version_info__ = (1, 1, 1, None)
->>>>>>> 5fd3171c
 
 # Dot-connect all but the last. Last is dash-connected if not None.
 __version__ = '.'.join([str(i) for i in __version_info__[:-1]])
